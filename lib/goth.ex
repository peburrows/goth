defmodule Goth do
  @external_resource "README.md"

  @moduledoc "README.md"
             |> File.read!()
             |> String.split("<!-- MDOC !-->")
             |> Enum.fetch!(1)

  use GenServer

  require Logger

  alias Goth.Backoff
  alias Goth.Token

  @registry Goth.Registry
  @max_retries 20
  @default_refresh_after 3_300_000

  @doc """
  Starts the server.

  When the server is started, we attempt to fetch the token and store it in
  internal cache. If we fail, we'll retry with backoff.

  ## Options

    * `:name` - a unique name to register the server under. It can be any term.

    * `:source` - the source to retrieve the token from.

      See documentation for the `:source` option in `Goth.Token.fetch/1` for
      more information.

    * `:refresh_after` - Time in milliseconds after which the token will be automatically
      refreshed. Defaults to `3_300_000` (55 minutes; 5 minutes before the token, which
      is valid for 1h, expires)

    * `:http_client` - a funtion that makes the HTTP request. Can be one of the following:

      * `fun` - same as `{fun, []}`

      * `{fun, opts}` - `fun` must be a 1-arity funtion that receives a keyword list with fields
        `:method`, `:url`, `:headers`, and `:body` along with any passed `opts`. The funtion must return
        `{:ok, %{status: status, headers: headers, body: body}}` or `{:error, exception}`.
        Example: `{&HTTPClient.request/1, connect_timeout: 5000}`.

      `fun` can also be an atom `:hackney` to use the built-in [Hackney](http://github.com/benoitc/hackney)-based
      client.

      Defaults to `{:hackney, []}`

    * `:max_retries` - the maximum number of retries (default: `20`)

    * `:backoff_min` - the minimum backoff interval (default: `1_000`)

    * `:backoff_max` - the maximum backoff interval (default: `30_000`)

    * `:backoff_type` - the backoff strategy, `:exp` for exponential, `:rand` for random and
      `:rand_exp` for random exponential (default: `:rand_exp`)

    * `:prefetch` - the prefetch strategy, `:sync` to make the system boot with prefetch synchronous;
      `:async` to make the system boot with prefetch asynchronous.

  ## Examples

  Generate a token using a service account credentials file:

      iex> credentials = "credentials.json" |> File.read!() |> Jason.decode!()
      iex> Goth.start_link(name: MyApp.Goth, source: {:service_account, credentials, []})
      iex> Goth.fetch(MyApp.Goth)
      {:ok, %Goth.Token{...}}

  Retrieve the token using a refresh token:

      iex> credentials = "credentials.json" |> File.read!() |> Jason.decode!()
      iex> Goth.start_link(name: MyApp.Goth, source: {:refresh_token, credentials, []})
      iex> Goth.fetch(MyApp.Goth)
      {:ok, %Goth.Token{...}}

  Retrieve the token using the Google metadata server:

      iex> Goth.start_link(name: MyApp.Goth, source: {:metadata, []})
      iex> Goth.fetch(MyApp.Goth)
      {:ok, %Goth.Token{...}}

  """
  @doc since: "1.3.0"
  def start_link(opts) do
    opts =
      opts
<<<<<<< HEAD
      |> Keyword.put_new(:refresh_before, @refresh_before_minutes * 60)
      |> Keyword.put_new(:http_client, {:hackney, []})
=======
      |> Keyword.put_new(:refresh_after, @default_refresh_after)
      |> Keyword.put_new(:http_client, {Goth.HTTPClient.Hackney, []})
>>>>>>> c4da9f91

    name = Keyword.fetch!(opts, :name)
    GenServer.start_link(__MODULE__, opts, name: registry_name(name))
  end

  defmacrop ensure_hackney do
    if Code.ensure_loaded?(:hackney) do
      :ok
    else
      quote do
        unless Code.ensure_loaded?(:hackney) do
          Logger.error("""
          Could not find hackney dependency.

          Please add :hackney to your dependencies:

              {:hackney, "~> 1.17"}

          Or use a different HTTP client. See Goth.Token.fetch/1 documentation for more information.
          """)

          raise "missing hackney dependency"
        end

        {:ok, _} = Application.ensure_all_started(:hackney)

        :ok
      end
    end
  end

  def __hackney__(options) do
    ensure_hackney()

    {method, options} = Keyword.pop!(options, :method)
    {url, options} = Keyword.pop!(options, :url)
    {headers, options} = Keyword.pop!(options, :headers)
    {body, options} = Keyword.pop!(options, :body)
    options = [:with_body] ++ options

    case :hackney.request(method, url, headers, body, options) do
      {:ok, status, headers, response_body} ->
        {:ok, %{status: status, headers: headers, body: response_body}}

      {:error, reason} ->
        {:error, RuntimeError.exception(inspect(reason))}
    end
  end

  @doc """
  Fetches the token.

  If the token is not in the cache, we send a message to the given
  GenServer to immediately request it.

  It also allows to pass the timeout that we should use when calling
  the GenServer.

  To fetch the token bypassing the cache, see `Goth.Token.fetch/2`.
  """
  @doc since: "1.3.0"

  def fetch(name, timeout \\ 5000) do
    read_from_ets(name) || GenServer.call(registry_name(name), :fetch, timeout)
  end

  defstruct [
    :name,
    :source,
    :backoff,
    :http_client,
    :retry_after,
    :refresh_after,
    max_retries: @max_retries,
    retries: @max_retries
  ]

  defp read_from_ets(name) do
    case Registry.lookup(@registry, name) do
      [{_pid, %Token{} = token}] -> {:ok, token}
      _ -> nil
    end
  end

  @impl true
  def init(opts) when is_list(opts) do
    {backoff_opts, opts} = Keyword.split(opts, [:backoff_type, :backoff_min, :backoff_max])
    {prefetch, opts} = Keyword.pop(opts, :prefetch, :async)

    state = struct!(__MODULE__, opts)

    state =
      state
      |> Map.update!(:http_client, &start_http_client/1)
      |> Map.replace!(:backoff, Backoff.new(backoff_opts))
      |> Map.replace!(:retries, state.max_retries)

    case prefetch do
      :async ->
        {:ok, state, {:continue, :async_prefetch}}

      :sync ->
        prefetch(state)
        {:ok, state}
    end
  end

  @impl true
  def handle_continue(:async_prefetch, state) do
    prefetch(state)
    {:noreply, state}
  end

  defp prefetch(state) do
    # given calculating JWT for each request is expensive, we do it once
    # on system boot to hopefully fill in the cache.
    case Token.fetch(state) do
      {:ok, token} ->
        store_and_schedule_refresh(state, token)

      {:error, _} ->
        send(self(), :refresh)
    end
  end

  @impl true
  def handle_call(:fetch, _from, state) do
    reply = read_from_ets(state.name) || fetch_and_schedule_refresh(state)
    {:reply, reply, state}
  end

  defp fetch_and_schedule_refresh(state) do
    with {:ok, token} <- Token.fetch(state) do
      store_and_schedule_refresh(state, token)
      {:ok, token}
    end
  end

  defp start_http_client(:hackney) do
    {&__hackney__/1, []}
  end

  defp start_http_client({:hackney, opts}) do
    {&__hackney__/1, opts}
  end

  defp start_http_client(fun) when is_function(fun, 1) do
    {fun, []}
  end

  defp start_http_client({fun, opts}) when is_function(fun, 1) do
    {fun, opts}
  end

  defp start_http_client({module, _} = config) when is_atom(module) do
    Logger.warn("Setting http_client: mod | {mod, opts} is deprecated in favour of http_client: fun | {fun, opts}")

    Goth.HTTPClient.init(config)
  end

  @impl true
  def handle_info(:refresh, state) do
    case Token.fetch(state) do
      {:ok, token} -> do_refresh(token, state)
      {:error, exception} -> handle_retry(exception, state)
    end
  end

  defp handle_retry(exception, %{retries: 1}) do
    raise "too many failed attempts to refresh, last error: #{inspect(exception)}"
  end

  defp handle_retry(_, state) do
    {time_in_seconds, backoff} = Backoff.backoff(state.backoff)
    Process.send_after(self(), :refresh, time_in_seconds)

    {:noreply, %{state | retries: state.retries - 1, backoff: backoff}}
  end

  defp do_refresh(token, state) do
    state = %{state | retries: state.max_retries, backoff: Backoff.reset(state.backoff)}
    store_and_schedule_refresh(state, token)

    {:noreply, state}
  end

  defp store_and_schedule_refresh(state, token) do
    put(state.name, token)
    Process.send_after(self(), :refresh, state.refresh_after)
  end

  defp put(name, token) do
    Registry.update_value(@registry, name, fn _ -> token end)
  end

  defp registry_name(name) do
    {:via, Registry, {@registry, name}}
  end
end<|MERGE_RESOLUTION|>--- conflicted
+++ resolved
@@ -89,13 +89,8 @@
   def start_link(opts) do
     opts =
       opts
-<<<<<<< HEAD
-      |> Keyword.put_new(:refresh_before, @refresh_before_minutes * 60)
+      |> Keyword.put_new(:refresh_after, @default_refresh_after)
       |> Keyword.put_new(:http_client, {:hackney, []})
-=======
-      |> Keyword.put_new(:refresh_after, @default_refresh_after)
-      |> Keyword.put_new(:http_client, {Goth.HTTPClient.Hackney, []})
->>>>>>> c4da9f91
 
     name = Keyword.fetch!(opts, :name)
     GenServer.start_link(__MODULE__, opts, name: registry_name(name))
