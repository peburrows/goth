defmodule Goth.Config do
  @moduledoc """
  `Goth.Config` is a `GenServer` that holds the current configuration.
  This configuration is loaded from one of four places:

  1. a JSON string passed in via your application's config
  2. a ENV variable passed in via your application's config
  3. The Application Default Credentials, as defined by
     https://developers.google.com/identity/protocols/application-default-credentials
  4. an `init/1` callback on a custom config module. This init function is
     passed the current config and must return an `{:ok, config}` tuple

  The `Goth.Config` server exists mostly for other parts of your application
  (or other libraries) to pull the current configuration state,
  via `Goth.Config.get/1`. If necessary, you can also set config values via
  `Goth.Config.set/2`
  """

  use GenServer
  alias Goth.Client

  # this using macro isn't actually necessary,
  defmacro __using__(_opts) do
    quote do
      @behaviour Goth.Config
    end
  end

  @optional_callbacks init: 1

  @doc """
  A callback executed when the Goth.Config server starts.

  The sole argument is the `:goth` configuration as stored in the
  application environment. It must return `{:ok, keyword}` with the updated
  list of configuration.

  To have your module's `init/1` callback called at startup, add your module
  as the `:config_module` in the application environment:

      config :goth, config_module: MyConfig
  """
  @callback init(config :: Keyword.t()) :: {:ok, Keyword.t()}

  def start_link(envs) do
    GenServer.start_link(__MODULE__, envs, name: __MODULE__)
  end

<<<<<<< HEAD
  def init(envs) do
    {:ok, dynamic_config} =
      envs
      |> config_mod_init
=======
  def init(:ok) do
    {:ok, config} =
      :goth
      |> Application.get_all_env()
      |> config_mod_init()
>>>>>>> ab55cd47

    config
    |> Keyword.pop(:disabled, false)
    |> load_and_init()
  end

  # We have been configured as `disabled` so just start with an empty configuration
  defp load_and_init({true, _config}) do
    {:ok, %{}}
  end

  defp load_and_init({false, app_config}) do
    config =
      from_json(app_config) || from_config(app_config) || from_creds_file(app_config) ||
        from_gcloud_adc(app_config) || from_metadata(app_config)

    config =
      config
      |> map_config()
      |> Enum.map(fn {account, config} ->
        actor_email = Keyword.get(app_config, :actor_email)
        project_id = determine_project_id(config, app_config)

        {
          account,
          config
          |> Map.put("project_id", project_id)
          |> Map.put("actor_email", actor_email)
        }
      end)
      |> Enum.into(%{})

    {:ok, config}
  end

  def map_config(config) when is_map(config), do: %{default: config}

  def map_config(config) when is_list(config) do
    config
    |> Enum.map(fn config ->
      {
        config["client_email"],
        config
      }
    end)
    |> Enum.into(%{})
  end

  def add_config(config) when is_map(config) do
    config = set_token_source(config)
    GenServer.call(__MODULE__, {:add_config, config["client_email"], config})
  end

  defp config_mod_init(config) do
    case Keyword.get(config, :config_module) do
      nil ->
        {:ok, config}

      mod ->
        if Code.ensure_loaded?(mod) and function_exported?(mod, :init, 1) do
          mod.init(config)
        else
          {:ok, config}
        end
    end
  end

  defp from_json(config) do
    case Keyword.get(config, :json) do
      nil -> nil
      {:system, var} -> decode_json(System.get_env(var))
      json -> decode_json(json)
    end
  end

  defp from_config(config) do
    Keyword.get(config, :config)
  end

  defp from_creds_file(_config) do
    case System.get_env("GOOGLE_APPLICATION_CREDENTIALS") do
      nil -> nil
      filename -> filename |> File.read!() |> decode_json()
    end
  end

  # Search the well-known path for application default credentials provided
  # by the gcloud sdk. Note there are different paths for unix and windows.
  defp from_gcloud_adc(config) do
    # config_root_dir = Application.get_env(:goth, :config_root_dir)
    config_root_dir = Keyword.get(config, :config_root_dir)

    path_root =
      if config_root_dir == nil do
        case :os.type() do
          {:win32, _} ->
            System.get_env("APPDATA") || ""

          {:unix, _} ->
            home_dir = System.get_env("HOME") || ""
            Path.join([home_dir, ".config"])
        end
      else
        config_root_dir
      end

    path = Path.join([path_root, "gcloud", "application_default_credentials.json"])

    if File.regular?(path) do
      path |> File.read!() |> decode_json()
    else
      nil
    end
  end

  defp from_metadata(_config) do
    %{"token_source" => :metadata}
  end

  defp determine_project_id(config, dynamic_config) do
    case Keyword.get(dynamic_config, :project_id) || System.get_env("GOOGLE_CLOUD_PROJECT") ||
           System.get_env("GCLOUD_PROJECT") || System.get_env("DEVSHELL_PROJECT_ID") ||
           config["project_id"] do
      nil ->
        try do
          Client.retrieve_metadata_project()
        rescue
          e in HTTPoison.Error ->
            case e do
              %HTTPoison.Error{reason: :nxdomain} ->
                raise " Failed to retrieve project data from GCE internal metadata service.
                   Either you haven't configured your GCP credentials, you aren't running on GCE, or both.
                   Please see README.md for instructions on configuring your credentials."

              _ ->
                e
            end
        end

      project_id ->
        project_id
    end
  end

  # Decodes JSON (if configured) and sets oauth token source
  defp decode_json(json) do
    json
    |> Jason.decode!()
    |> set_token_source
  end

  defp set_token_source(map = %{"private_key" => _}) do
    Map.put(map, "token_source", :oauth_jwt)
  end

  defp set_token_source(map = %{"refresh_token" => _, "client_id" => _, "client_secret" => _}) do
    Map.put(map, "token_source", :oauth_refresh)
  end

  defp set_token_source(list) when is_list(list) do
    Enum.map(list, fn config ->
      set_token_source(config)
    end)
  end

  @doc """
  Set a value in the config.
  """
  @spec set(String.t() | atom, any()) :: :ok
  def set(key, value) when is_atom(key), do: key |> to_string |> set(value)

  def set(key, value), do: set(:default, key, value)

  def set(account, key, value) do
    GenServer.call(__MODULE__, {:set, account, key, value})
  end

  @doc """
  Retrieve a value from the config.
  """
  @spec get(String.t() | atom()) :: {:ok, any()} | :error
  def get(key) when is_atom(key), do: key |> to_string() |> get()
  def get(key), do: get(:default, key)

  @spec get(String.t() | atom(), String.t() | atom()) :: {:ok, any()} | :error
  def get(account, key) when is_atom(key) do
    get(account, key |> to_string())
  end

  def get(account, key) do
    GenServer.call(__MODULE__, {:get, account, key})
  end

  def handle_call({:set, account, key, value}, _from, keys) do
    {:reply, :ok, put_in(keys, [account, key], value)}
  end

  def handle_call({:add_config, account, config}, _from, keys) do
    {:reply, :ok, Map.put(keys, account, config)}
  end

  def handle_call({:get, account, key}, _from, keys) do
    case Map.fetch(keys, account) do
      {:ok, config} -> {:reply, Map.fetch(config, key), keys}
      :error -> {:reply, :error, keys}
    end
  end
end<|MERGE_RESOLUTION|>--- conflicted
+++ resolved
@@ -46,22 +46,14 @@
     GenServer.start_link(__MODULE__, envs, name: __MODULE__)
   end
 
-<<<<<<< HEAD
   def init(envs) do
     {:ok, dynamic_config} =
       envs
       |> config_mod_init
-=======
-  def init(:ok) do
-    {:ok, config} =
-      :goth
-      |> Application.get_all_env()
-      |> config_mod_init()
->>>>>>> ab55cd47
 
     config
-    |> Keyword.pop(:disabled, false)
-    |> load_and_init()
+      |> Keyword.pop(:disabled, false)
+      |> load_and_init()
   end
 
   # We have been configured as `disabled` so just start with an empty configuration
